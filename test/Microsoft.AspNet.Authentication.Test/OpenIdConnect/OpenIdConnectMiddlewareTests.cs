--- conflicted
+++ resolved
@@ -150,15 +150,8 @@
 
         private static void SetProtocolMessageOptions(OpenIdConnectOptions options)
         {
-<<<<<<< HEAD
             var fakeOpenIdRequestMessage = new FakeOpenIdConnectMessage(ExpectedAuthorizeRequest, ExpectedLogoutRequest);
-            options.AutomaticAuthentication = true;
-=======
-            var mockOpenIdConnectMessage = new Mock<OpenIdConnectMessage>();
-            mockOpenIdConnectMessage.Setup(m => m.CreateAuthenticationRequestUrl()).Returns(ExpectedAuthorizeRequest);
-            mockOpenIdConnectMessage.Setup(m => m.CreateLogoutRequestUrl()).Returns(ExpectedLogoutRequest);
             options.AutomaticChallenge = true;
->>>>>>> 409b5026
             options.Events = new OpenIdConnectEvents()
             {
                 OnRedirectToAuthenticationEndpoint = (context) =>
