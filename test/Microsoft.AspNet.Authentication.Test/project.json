--- conflicted
+++ resolved
@@ -12,11 +12,7 @@
     "Microsoft.AspNet.Authentication.Twitter": "1.0.0-*",
     "Microsoft.AspNet.DataProtection": "1.0.0-*",
     "Microsoft.AspNet.TestHost": "1.0.0-*",
-<<<<<<< HEAD
-=======
     "Microsoft.AspNet.Testing": "1.0.0-*",
-    "Moq": "4.2.1312.1622",
->>>>>>> bfc1fcf4
     "xunit.runner.aspnet": "2.0.0-aspnet-*"
   },
   "commands": {
